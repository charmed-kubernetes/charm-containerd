--- conflicted
+++ resolved
@@ -18,14 +18,11 @@
     default: "auto"
     description: |
       Override GPU driver installation.  Options are "auto", "nvidia", "none".
-<<<<<<< HEAD
-=======
   runtime:
     type: string
     default: "auto"
     description: |
       Set a custom containerd runtime.  Set "auto" to select based on hardware.
->>>>>>> dfc174b5
   shim:
     type: string
     default: "containerd-shim"
