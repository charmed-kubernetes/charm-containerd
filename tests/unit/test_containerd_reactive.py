import pathlib
import os
import json
from unittest.mock import patch

from charmhelpers.core import unitdata
from charmhelpers.core.templating import render
from charms.reactive import is_state
from reactive import containerd
import tempfile
import pytest

import jinja2


def test_series_upgrade():
    """Verify series upgrade hook sets the status."""
    flags = {
        "upgrade.series.in-progress": True,
        "containerd.nvidia.invalid-option": False,
    }
    is_state.side_effect = lambda flag: flags[flag]
    assert containerd.status.blocked.call_count == 0
    with patch("reactive.containerd._check_containerd", return_value=False):
        containerd.charm_status()
    containerd.status.blocked.assert_called_once_with("Series upgrade in progress")


@pytest.mark.parametrize(
    "registry_errors",
    [
        ("", "Failed to decode json string"),
        ("{}", "custom_registries is not a list"),
        ("[1]", "registry #0 is not in object form"),
        ("[{}]", "registry #0 missing required field url"),
        ('[{"url": 1}]', "registry #0 field url=1 is not a string"),
        (
            '[{"url": "", "insecure_skip_verify": "FALSE"}]',
            "registry #0 field insecure_skip_verify='FALSE' is not a boolean",
        ),
        (
            '[{"url": "", "why-am-i-here": "abc"}]',
            "registry #0 field why-am-i-here may not be specified",
        ),
        (
            '[{"url": "https://docker.io"}, {"url": "https://docker.io"}]',
            "registry #1 defines docker.io more than once",
        ),
        ("[]", None),
    ],
    ids=[
        "Invalid JSON",
        "Not a List",
        "List Item not an object",
        "Missing required field",
        "Non-stringly typed field",
        "Accidentally truthy",
        "Restricted field",
        "Duplicate host",
        "No errors",
    ],
)
def test_invalid_custom_registries(registry_errors):
    """Verify error status for invalid custom registries configurations."""
    registries, error = registry_errors
    assert containerd.invalid_custom_registries(registries) == error


def test_registries_list():
    """Verify _registries_list resolves json to a list of objects, or returns default."""
    assert containerd._registries_list("[]") == []
    assert containerd._registries_list("[{}]") == [{}]

    default = []
    assert containerd._registries_list("[{]", default) is default, "return default when invalid json"
    assert containerd._registries_list("{}", default) is default, "return default when valid json isn't a list"

    with pytest.raises(json.JSONDecodeError) as ie:
        containerd._registries_list("[{]")

    with pytest.raises(containerd.InvalidCustomRegistriesError) as ie:
        containerd._registries_list("{}")
    assert "'{}' is not a list" == str(ie.value)


def test_merge_custom_registries():
    """Verify merges of registries."""
    with tempfile.TemporaryDirectory() as dir:
        config = [
            {"url": "my.registry:port", "username": "user", "password": "pass"},
            {
                "url": "my.other.registry",
                "ca_file": "aGVsbG8gd29ybGQgY2EtZmlsZQ==",
                "key_file": "aGVsbG8gd29ybGQga2V5LWZpbGU=",
                "cert_file": "abc",  # invalid base64 is ignored
            },
        ]
        ctxs = containerd.merge_custom_registries(dir, json.dumps(config), None)
        with open(os.path.join(dir, "my.other.registry.ca")) as f:
            assert f.read() == "hello world ca-file"
        with open(os.path.join(dir, "my.other.registry.key")) as f:
            assert f.read() == "hello world key-file"
        assert not os.path.exists(os.path.join(dir, "my.other.registry.cert"))

        for ctx in ctxs:
            assert "url" in ctx

        # Remove 'my.other.registry' from config
        new_config = [{"url": "my.registry:port", "username": "user", "password": "pass"}]
        ctxs = containerd.merge_custom_registries(dir, json.dumps(new_config), json.dumps(config))
        assert not os.path.exists(os.path.join(dir, "my.other.registry.ca"))
        assert not os.path.exists(os.path.join(dir, "my.other.registry.key"))
        assert not os.path.exists(os.path.join(dir, "my.other.registry.cert"))


@pytest.mark.parametrize("version", ("v1", "v2"))
<<<<<<< HEAD
@pytest.mark.parametrize("gpu", ("off", "on"), ids=("gpu off", "gpu on"))
@patch('reactive.containerd.endpoint_from_flag')
@patch('reactive.containerd.config')
def test_custom_registries_render(mock_config, mock_endpoint_from_flag, gpu, version):
=======
@patch("reactive.containerd.endpoint_from_flag")
@patch("reactive.containerd.config")
def test_custom_registries_render(mock_config, mock_endpoint_from_flag, version):
>>>>>>> f3292067
    """Verify exact rendering of config.toml files in both v1 and v2 formats."""

    class MockConfig(dict):
        def changed(self, *_args, **_kwargs):
            return False

    def jinja_render(source, target, context):
        env = jinja2.Environment(loader=jinja2.FileSystemLoader("templates"))
        template = env.get_template(source)
        with open(target, "w") as fp:
            fp.write(template.render(context))

    render.side_effect = jinja_render
    config = mock_config.return_value = MockConfig(config_version=version, gpu_driver="auto", runtime="auto")
    mock_endpoint_from_flag.return_value.get_sandbox_image.return_value = "sandbox-image"
    flags = {
<<<<<<< HEAD
        'containerd.nvidia.available': gpu == "on",
=======
        "containerd.nvidia.available": False,
>>>>>>> f3292067
    }
    is_state.side_effect = lambda flag: flags[flag]
    config["custom_registries"] = json.dumps(
        [
            {"url": "my.registry:port", "username": "user", "password": "pass"},
            {"url": "my.other.registry", "insecure_skip_verify": True},
        ]
    )

    with tempfile.TemporaryDirectory() as tmp_dir:
        with patch("reactive.containerd.CONFIG_DIRECTORY", tmp_dir):
            containerd.config_changed()
        f_name = f"nvidia-{gpu}-{version}-config.toml"
        expected = pathlib.Path(__file__).parent / "test_custom_registries_render" / f_name
        target = pathlib.Path(tmp_dir) / "config.toml"
        assert list(target.open()) == list(expected.open())


def test_juju_proxy_changed():
    """Verify proxy changed bools are set as expected."""
    cached = {"http_proxy": "foo", "https_proxy": "foo", "no_proxy": "foo"}
    new = {"http_proxy": "bar", "https_proxy": "bar", "no_proxy": "bar"}

    # Test when nothing is cached
    db = unitdata.kv()
    assert containerd._juju_proxy_changed() is True

    # Test when cache hasn't changed
    db.set("config-cache", cached)
    with patch("reactive.containerd.check_for_juju_https_proxy", return_value=cached):
        assert containerd._juju_proxy_changed() is False

    # Test when cache has changed
    with patch("reactive.containerd.check_for_juju_https_proxy", return_value=new):
        assert containerd._juju_proxy_changed() is True<|MERGE_RESOLUTION|>--- conflicted
+++ resolved
@@ -114,16 +114,10 @@
 
 
 @pytest.mark.parametrize("version", ("v1", "v2"))
-<<<<<<< HEAD
 @pytest.mark.parametrize("gpu", ("off", "on"), ids=("gpu off", "gpu on"))
-@patch('reactive.containerd.endpoint_from_flag')
-@patch('reactive.containerd.config')
-def test_custom_registries_render(mock_config, mock_endpoint_from_flag, gpu, version):
-=======
 @patch("reactive.containerd.endpoint_from_flag")
 @patch("reactive.containerd.config")
-def test_custom_registries_render(mock_config, mock_endpoint_from_flag, version):
->>>>>>> f3292067
+def test_custom_registries_render(mock_config, mock_endpoint_from_flag, gpu, version):
     """Verify exact rendering of config.toml files in both v1 and v2 formats."""
 
     class MockConfig(dict):
@@ -140,11 +134,7 @@
     config = mock_config.return_value = MockConfig(config_version=version, gpu_driver="auto", runtime="auto")
     mock_endpoint_from_flag.return_value.get_sandbox_image.return_value = "sandbox-image"
     flags = {
-<<<<<<< HEAD
-        'containerd.nvidia.available': gpu == "on",
-=======
-        "containerd.nvidia.available": False,
->>>>>>> f3292067
+        "containerd.nvidia.available": gpu == "on",
     }
     is_state.side_effect = lambda flag: flags[flag]
     config["custom_registries"] = json.dumps(
