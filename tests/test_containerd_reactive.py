--- conflicted
+++ resolved
@@ -20,7 +20,6 @@
     containerd.status.blocked.assert_called_once_with('Series upgrade in progress')
 
 
-<<<<<<< HEAD
 def test_merge_custom_registries():
     """Verify merges of registries."""
     with tempfile.TemporaryDirectory() as dir:
@@ -42,7 +41,8 @@
 
         for ctx in ctxs:
             assert 'url' in ctx
-=======
+
+
 def test_juju_proxy_changed():
     """Verify proxy changed bools are set as expected."""
     cached = {'http_proxy': 'foo', 'https_proxy': 'foo', 'no_proxy': 'foo'}
@@ -63,5 +63,4 @@
     db.get.return_value = cached
     with patch('reactive.containerd.check_for_juju_https_proxy',
                return_value=new):
-        assert containerd._juju_proxy_changed() is True
->>>>>>> 098dea22
+        assert containerd._juju_proxy_changed() is True