name: Run tests with Tox

on: 
  pull_request:
    branch: 
      - main

jobs:
<<<<<<< HEAD
  call-inclusive-naming-check:
    name: Inclusive naming
    uses: canonical-web-and-design/Inclusive-naming/.github/workflows/woke.yaml@main
    with:
      fail-on-error: "true"

  lint-unit:
    name: Lint Unit
    uses: charmed-kubernetes/workflows/.github/workflows/lint-unit.yaml@main
    needs:
      - call-inclusive-naming-check

  integration-tests:
    name: Integration test with LXD
    runs-on: ubuntu-latest
    needs:
      - lint-unit
=======
  inclusive-naming-check:
    runs-on: ubuntu-latest
    steps:
      - name: Check out code
        uses: actions/checkout@v2
      - name: woke
        uses: canonical-web-and-design/inclusive-naming@main
        with:
          github-token: ${{ secrets.GITHUB_TOKEN }}
          reporter: github-pr-check
          fail-on-error: true

  lint-unit:
    name: Lint, Unit Tests
    runs-on: ubuntu-latest
    strategy:
      matrix:
        python: [3.6, 3.7, 3.8, 3.9]
    steps:
      - uses: actions/checkout@v2
      - name: Setup Python
        uses: actions/setup-python@v2
        with:
          python-version: ${{ matrix.python }}
      - name: Install Tox
        run: pip install tox
      - name: Run Tox
        run: tox # Run tox using the version of Python in `PATH`

  integration-tests:
    name: Integration test with VMWare
    runs-on: self-hosted
    needs:
      - lint-unit
      - inclusive-naming-check
    timeout-minutes: 60
>>>>>>> f3292067
    steps:
      - name: Check out code
        uses: actions/checkout@v2
      - name: Setup Python
        uses: actions/setup-python@v2
        with:
          python-version: 3.9
      - name: Setup operator environment
        uses: charmed-kubernetes/actions-operator@main
        with:
          provider: vsphere
          credentials-yaml: ${{ secrets.CREDENTIALS_YAML }}
          clouds-yaml: ${{ secrets.CLOUDS_YAML }}
          bootstrap-constraints: "arch=amd64 cores=2 mem=4G"
          bootstrap-options: "${{ secrets.FOCAL_BOOTSTRAP_OPTIONS }} --model-default datastore=vsanDatastore --model-default primary-network=VLAN_2763"
      - name: Run integration test
        run: tox -e integration -- --model-config=.github/data/proxy_config.yaml
      - name: Setup Debug Artifact Collection
        if: ${{ failure() }}
        run: mkdir tmp
      - name: Collect Juju Status
        if: ${{ failure() }}
        run: |
          juju status 2>&1 | tee tmp/juju-status.txt
          juju-crashdump -s -m controller -a debug-layer -a config -o tmp/
          mv juju-crashdump-* tmp/ | true
      - name: Upload debug artifacts
        if: ${{ failure() }}
        uses: actions/upload-artifact@v2
        with:
          name: test-run-artifacts
          path: tmp<|MERGE_RESOLUTION|>--- conflicted
+++ resolved
@@ -6,7 +6,6 @@
       - main
 
 jobs:
-<<<<<<< HEAD
   call-inclusive-naming-check:
     name: Inclusive naming
     uses: canonical-web-and-design/Inclusive-naming/.github/workflows/woke.yaml@main
@@ -24,44 +23,8 @@
     runs-on: ubuntu-latest
     needs:
       - lint-unit
-=======
-  inclusive-naming-check:
-    runs-on: ubuntu-latest
-    steps:
-      - name: Check out code
-        uses: actions/checkout@v2
-      - name: woke
-        uses: canonical-web-and-design/inclusive-naming@main
-        with:
-          github-token: ${{ secrets.GITHUB_TOKEN }}
-          reporter: github-pr-check
-          fail-on-error: true
-
-  lint-unit:
-    name: Lint, Unit Tests
-    runs-on: ubuntu-latest
-    strategy:
-      matrix:
-        python: [3.6, 3.7, 3.8, 3.9]
-    steps:
-      - uses: actions/checkout@v2
-      - name: Setup Python
-        uses: actions/setup-python@v2
-        with:
-          python-version: ${{ matrix.python }}
-      - name: Install Tox
-        run: pip install tox
-      - name: Run Tox
-        run: tox # Run tox using the version of Python in `PATH`
-
-  integration-tests:
-    name: Integration test with VMWare
-    runs-on: self-hosted
-    needs:
-      - lint-unit
       - inclusive-naming-check
     timeout-minutes: 60
->>>>>>> f3292067
     steps:
       - name: Check out code
         uses: actions/checkout@v2
