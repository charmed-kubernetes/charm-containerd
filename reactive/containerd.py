import os
import json
import requests

from subprocess import check_call, check_output, CalledProcessError

from charms.apt import purge

from charms.reactive import endpoint_from_flag
from charms.reactive import (
    when, when_not, when_any, set_state, is_state, remove_state
)

from charmhelpers.core import host
from charmhelpers.core.templating import render
<<<<<<< HEAD
from charmhelpers.core.hookenv import status_set, config, resource_get
=======
from charmhelpers.core.hookenv import status_set, config, log
>>>>>>> 939c26bf

from charmhelpers.fetch import apt_install, apt_update, import_key


def _check_containerd():
    """
    Check that containerd is running.

    :returns: Boolean
    """
    try:
        check_call([
            'ctr',
            'c',
            'ls'
        ])
    except (FileNotFoundError, CalledProcessError):
        return False

    return True


@when_not('kata.installed')
def install_kata():
    """
    Install the Kata container runtime.

    :returns: None
    """
    dist = host.lsb_release()
    release = '{}_{}'.format(
        dist['DISTRIB_ID'],
        dist['DISTRIB_RELEASE']
    )

    arch = check_output(['arch']).decode().strip()

    archive = resource_get('kata-archive')

    if not archive or os.path.getsize(archive) == 0:
        status_set('maintenance', 'Installing Kata via apt')
        gpg_key = requests.get(
            'http://download.opensuse.org/repositories/home:/katacontainers:/'
            'releases:/{}:/master/x{}/Release.key'.format(arch, release)).text
        import_key(gpg_key)

        with open('/etc/apt/sources.list.d/kata-containers.list', 'w') as f:
            f.write(
                'deb http://download.opensuse.org/repositories/home:/'
                'katacontainers:/releases:/{}:/master/x{}/ /'
                .format(arch, release)
            )

        apt_update()
        apt_install(['kata-runtime', 'kata-proxy', 'kata-shim'])

    else:
        status_set('maintenance', 'Installing Kata via resource')
        unpack = '/tmp/kata-debs'

        if not os.path.isdir(unpack):
            os.makedirs(unpack, exist_ok=True)

        check_call(['tar', '-xvf', archive, '-C', unpack])
        check_call('apt-get install -y {}/*.deb'.format(unpack), shell=True)

    set_state('kata.installed')


@when('kata.installed')
@when_not('containerd.ready')
@when_not('containerd.installed')
def install_containerd():
    """
    Check to see if there's an archive
    attached.  If so, unpack and install.
    If not, install via apt.

    :returns: None
    """
    archive = resource_get('containerd-archive')

    if not archive or os.path.getsize(archive) == 0:
        status_set('maintenance', 'Installing containerd via apt')
        apt_update()
        apt_install(['containerd'])

    else:
        status_set('maintenance', 'Installing containerd via resource')
        unpack = '/tmp/containerd-debs'

        if not os.path.isdir(unpack):
            os.makedirs(unpack, exist_ok=True)

        check_call(['tar', '-xvf', archive, '-C', unpack])
        check_call('apt-get install -y {}/*.deb'.format(unpack), shell=True)

    set_state('config.changed')
    set_state('containerd.installed')


@when_not('containerd.nvidia.ready')
@when_not('containerd.nvidia.available')
def check_for_gpu():
    """
    Check if an Nvidia GPU
    exists.
    """
    valid_options = [
        'auto',
        'none',
        'nvidia'
    ]

    driver_config = config().get('gpu_driver')
    if driver_config not in valid_options:
        status_set(
            'blocked',
            '{} is an invalid option for gpu_driver'.format(
                driver_config
            )
        )
        return

    out = check_output(['lspci', '-nnk']).rstrip().decode('utf-8').lower()

    if driver_config != 'none':
        if (out.count('nvidia') > 0 and driver_config == 'auto') \
                or (driver_config == 'nvidia'):
            set_state('containerd.nvidia.available')


@when('containerd.nvidia.available')
@when_not('containerd.nvidia.ready')
def configure_nvidia():
    status_set('maintenance', 'Installing Nvidia drivers.')

    dist = host.lsb_release()
    release = '{}{}'.format(
        dist['DISTRIB_ID'].lower(),
        dist['DISTRIB_RELEASE']
    )

    ncr_gpg_key = requests.get(
        'https://nvidia.github.io/nvidia-container-runtime/gpgkey').text
    import_key(ncr_gpg_key)
    with open(
        '/etc/apt/sources.list.d/nvidia-container-runtime.list', 'w'
    ) as f:
        f.write(
            'deb '
            'https://nvidia.github.io/libnvidia-container/{}/$(ARCH) /\n'
            .format(release)
        )
        f.write(
            'deb '
            'https://nvidia.github.io/nvidia-container-runtime/{}/$(ARCH) /\n'
            .format(release)
        )

    cuda_gpg_key = requests.get(
        'https://developer.download.nvidia.com/'
        'compute/cuda/repos/{}/x86_64/7fa2af80.pub'
        .format(release.replace('.', ''))
    ).text
    import_key(cuda_gpg_key)
    with open('/etc/apt/sources.list.d/cuda.list', 'w') as f:
        f.write(
            'deb '
            'http://developer.download.nvidia.com/'
            'compute/cuda/repos/{}/x86_64 /\n'
            .format(release.replace('.', ''))
        )

    apt_update()

    apt_install([
        'cuda-drivers',
        'nvidia-container-runtime',
    ], fatal=True)

    set_state('containerd.nvidia.ready')


@when('endpoint.containerd.departed')
def purge_containerd():
    """
    Purge Containerd from the
    cluster.

    :returns: None
    """
    purge('containerd')


@when('config.changed.gpu_driver')
def gpu_config_changed():
    """
    Remove the GPU states when the config
    is changed.

    :returns: None
    """
    remove_state('containerd.nvidia.ready')
    remove_state('containerd.nvidia.available')


@when('config.changed')
def config_changed():
    """
    Render the config template
    and restart the service.

    :returns: None
    """
    # Create "dumb" context based on Config
    # to avoid triggering config.changed.
    context = dict(config())
    config_file = 'config.toml'
    config_directory = '/etc/containerd'

    # Mutate the input string into a dictionary.
    context['custom_registries'] = \
        json.loads(context['custom_registries'])

    if is_state('containerd.nvidia.available') \
            and context.get('runtime') == 'auto':
        context['runtime'] = 'nvidia-container-runtime'
    else:
        context['runtime'] = 'runc'

    if not os.path.isdir(config_directory):
        os.mkdir(config_directory)

    render(
        config_file,
        os.path.join(config_directory, config_file),
        context
    )

    log('Restarting containerd.service')
    host.service_restart('containerd.service')

    if _check_containerd():
        status_set('active', 'Container runtime available.')
        set_state('containerd.ready')

    else:
        status_set('blocked', 'Container runtime not available.')


@when_any('config.changed.http_proxy', 'config.changed.https_proxy',
          'config.changed.no_proxy')
@when('containerd.ready')
def proxy_changed():
    """
    Apply new proxy settings.

    :returns: None
    """
    # Create "dumb" context based on Config
    # to avoid triggering config.changed.
    context = dict(config())
    service_file = 'proxy.conf'
    service_directory = '/etc/systemd/system/containerd.service.d'
    service_path = os.path.join(service_directory, service_file)

    if context.get('http_proxy') or \
            context.get('https_proxy') or context.get('no_proxy'):

        os.makedirs(service_directory, exist_ok=True)

        render(
            service_file,
            service_path,
            context
        )

    else:
        try:
            os.remove(service_path)
        except FileNotFoundError:
            return  # We don't need to restart the daemon.

    check_call(['systemctl', 'daemon-reload'])
    log('Restarting containerd.service')
    host.service_restart('containerd.service')


@when('containerd.ready')
@when('endpoint.containerd.joined')
def publish_config():
    """
    Pass configuration to principal
    charm.

    :returns: None
    """
    endpoint = endpoint_from_flag('endpoint.containerd.joined')
    endpoint.set_config(
        socket='unix:///var/run/containerd/containerd.sock',
        runtime='remote',  # TODO handle in k8s worker.
        nvidia_enabled=is_state('containerd.nvidia.ready')
    )<|MERGE_RESOLUTION|>--- conflicted
+++ resolved
@@ -13,12 +13,7 @@
 
 from charmhelpers.core import host
 from charmhelpers.core.templating import render
-<<<<<<< HEAD
-from charmhelpers.core.hookenv import status_set, config, resource_get
-=======
-from charmhelpers.core.hookenv import status_set, config, log
->>>>>>> 939c26bf
-
+from charmhelpers.core.hookenv import status_set, config, log, resource_get
 from charmhelpers.fetch import apt_install, apt_update, import_key
 
 
