import os
import json
import requests
import traceback

from subprocess import check_call, check_output, CalledProcessError

from charms.reactive import endpoint_from_flag
from charms.reactive import (
    when, when_not, when_any, set_state, is_state, remove_state
)

from charms.layer.container_runtime_common import (
    ca_crt_path,
    server_crt_path,
    server_key_path
)

from charmhelpers.core import host
from charmhelpers.core import unitdata
from charmhelpers.core.templating import render
from charmhelpers.core.host import install_ca_cert
from charmhelpers.core.hookenv import status_set, config, log

from charmhelpers.core.kernel import modprobe
<<<<<<< HEAD
from charmhelpers.core.templating import render
from charmhelpers.fetch import apt_install, apt_update, import_key
from charmhelpers.core.hookenv import status_set, config, log, resource_get
=======

from charmhelpers.fetch import (
    apt_install,
    apt_update,
    apt_purge,
    apt_autoremove,
    import_key
)
>>>>>>> 9d8565c4


DB = unitdata.kv()


def _check_containerd():
    """
    Check that containerd is running.

    :return: Boolean
    """
    try:
        check_call([
            'ctr',
            'c',
            'ls'
        ])
    except (FileNotFoundError, CalledProcessError):
        return False

    return True

def merge_custom_registries(custom_registries):
    """
    Merge custom registries and Docker
    registries from relation.

    :return: List Dictionary merged registries
    """
    registries = []
    registries += json.loads(custom_registries)

    docker_registry = DB.get('registry', None)
    if docker_registry:
        registries.append(docker_registry)

    return registries


@when_not('containerd.br_netfilter.enabled')
def enable_br_netfilter_module():
    """
    Enable br_netfilter to work around
    https://github.com/kubernetes/kubernetes/issues/21613

    :return: None
    """
    try:
        modprobe('br_netfilter', persist=True)
    except Exception:
        log(traceback.format_exc())
        if host.is_container():
            log('LXD detected, ignoring failure to load br_netfilter')
        else:
            log('LXD not detected, will retry loading br_netfilter')
            return
    set_state('containerd.br_netfilter.enabled')

@when_not('kata.installed')
def install_kata():
    """
    Install the Kata container runtime.

    :returns: None
    """
    dist = host.lsb_release()
    release = '{}_{}'.format(
        dist['DISTRIB_ID'],
        dist['DISTRIB_RELEASE']
    )

    arch = check_output(['arch']).decode().strip()

    archive = resource_get('kata-archive')

    if not archive or os.path.getsize(archive) == 0:
        status_set('maintenance', 'Installing Kata via apt')
        gpg_key = requests.get(
            'http://download.opensuse.org/repositories/home:/katacontainers:/'
            'releases:/{}:/master/x{}/Release.key'.format(arch, release)).text
        import_key(gpg_key)

        with open('/etc/apt/sources.list.d/kata-containers.list', 'w') as f:
            f.write(
                'deb http://download.opensuse.org/repositories/home:/'
                'katacontainers:/releases:/{}:/master/x{}/ /'
                .format(arch, release)
            )

        apt_update()
        apt_install(['kata-runtime', 'kata-proxy', 'kata-shim'])

    else:
        status_set('maintenance', 'Installing Kata via resource')
        unpack = '/tmp/kata-debs'

        if not os.path.isdir(unpack):
            os.makedirs(unpack, exist_ok=True)

        check_call(['tar', '-xvf', archive, '-C', unpack])
        check_call('apt-get install -y {}/*.deb'.format(unpack), shell=True)

    set_state('kata.installed')

<<<<<<< HEAD

@when('kata.installed')
@when('apt.installed.containerd')
@when_not('containerd.ready')
@when_not('containerd.installed')
def install_containerd():
    """
    Check to see if there's an archive
    attached.  If so, unpack and install.
    If not, install via apt.

    :return: None
    """
    archive = resource_get('containerd-archive')

    if not archive or os.path.getsize(archive) == 0:
        status_set('maintenance', 'Installing containerd via apt')
        apt_update()
        apt_install(['containerd'])

    else:
        status_set('maintenance', 'Installing containerd via resource')
        unpack = '/tmp/containerd-debs'

        if not os.path.isdir(unpack):
            os.makedirs(unpack, exist_ok=True)

        check_call(['tar', '-xvf', archive, '-C', unpack])
        check_call('apt-get install -y {}/*.deb'.format(unpack), shell=True)

    if _check_containerd():
        status_set('active', 'Container runtime available.')
        set_state('containerd.installed')
        config_changed()
    else:
        status_set('blocked', 'Container runtime not available.')
=======
@when_not('containerd.ready',
          'containerd.installed',
          'endpoint.containerd.departed')
def install_containerd():
    """
    Install containerd and then create
    initial configuration.

    :return: None
    """
    status_set('maintenance', 'Installing containerd via apt')
    apt_update()
    apt_install('containerd', fatal=True)

    set_state('containerd.installed')
    config_changed()
>>>>>>> 9d8565c4


@when_not('containerd.nvidia.ready')
@when_not('containerd.nvidia.available')
def check_for_gpu():
    """
    Check if an Nvidia GPU
    exists.
    """
    valid_options = [
        'auto',
        'none',
        'nvidia'
    ]

    driver_config = config().get('gpu_driver')
    if driver_config not in valid_options:
        status_set(
            'blocked',
            '{} is an invalid option for gpu_driver'.format(
                driver_config
            )
        )
        return

    out = check_output(['lspci', '-nnk']).rstrip().decode('utf-8').lower()

    if driver_config != 'none':
        if (out.count('nvidia') > 0 and driver_config == 'auto') \
                or (driver_config == 'nvidia'):
            set_state('containerd.nvidia.available')


@when('containerd.nvidia.available')
@when_not('containerd.nvidia.ready', 'endpoint.containerd.departed')
def configure_nvidia():
    status_set('maintenance', 'Installing Nvidia drivers.')

    dist = host.lsb_release()
    release = '{}{}'.format(
        dist['DISTRIB_ID'].lower(),
        dist['DISTRIB_RELEASE']
    )

    ncr_gpg_key = requests.get(
        'https://nvidia.github.io/nvidia-container-runtime/gpgkey').text
    import_key(ncr_gpg_key)
    with open(
        '/etc/apt/sources.list.d/nvidia-container-runtime.list', 'w'
    ) as f:
        f.write(
            'deb '
            'https://nvidia.github.io/libnvidia-container/{}/$(ARCH) /\n'
            .format(release)
        )
        f.write(
            'deb '
            'https://nvidia.github.io/nvidia-container-runtime/{}/$(ARCH) /\n'
            .format(release)
        )

    cuda_gpg_key = requests.get(
        'https://developer.download.nvidia.com/'
        'compute/cuda/repos/{}/x86_64/7fa2af80.pub'
        .format(release.replace('.', ''))
    ).text
    import_key(cuda_gpg_key)
    with open('/etc/apt/sources.list.d/cuda.list', 'w') as f:
        f.write(
            'deb '
            'http://developer.download.nvidia.com/'
            'compute/cuda/repos/{}/x86_64 /\n'
            .format(release.replace('.', ''))
        )

    apt_update()

    apt_install([
        'cuda-drivers',
        'nvidia-container-runtime',
    ], fatal=True)

    set_state('containerd.nvidia.ready')


@when('endpoint.containerd.departed')
def purge_containerd():
    """
    Purge Containerd from the
    cluster.

    :return: None
    """
    status_set('maintenance', 'Removing containerd from principal')

    host.service_stop('containerd.service')
    apt_purge('containerd', fatal=True)

    if is_state('containerd.nvidia.ready'):
        apt_purge([
            'cuda-drivers',
            'nvidia-container-runtime'
        ], fatal=True)


    sources = [
        '/etc/apt/sources.list.d/cuda.list',
        '/etc/apt/sources.list.d/nvidia-container-runtime.list'
    ]

    for f in sources:
        if os.path.isfile(f):
            os.remove(f)

    apt_autoremove(purge=True, fatal=True)

    remove_state('containerd.ready')
    remove_state('containerd.installed')
    remove_state('containerd.nvidia.ready')
    remove_state('containerd.nvidia.available')


@when('config.changed.gpu_driver')
def gpu_config_changed():
    """
    Remove the GPU states when the config
    is changed.

    :return: None
    """
    remove_state('containerd.nvidia.ready')
    remove_state('containerd.nvidia.available')


@when('config.changed')
@when_not('endpoint.containerd.departed')
def config_changed():
    """
    Render the config template
    and restart the service.

    :return: None
    """
    # Create "dumb" context based on Config
    # to avoid triggering config.changed.
    context = dict(config())
    config_file = 'config.toml'
    config_directory = '/etc/containerd'

    context['custom_registries'] = \
        merge_custom_registries(context['custom_registries'])

    if is_state('containerd.nvidia.available') \
            and context.get('runtime') == 'auto':
        context['runtime'] = 'nvidia-container-runtime'
    else:
        context['runtime'] = 'runc'

    if not os.path.isdir(config_directory):
        os.mkdir(config_directory)

    render(
        config_file,
        os.path.join(config_directory, config_file),
        context
    )

    log('Restarting containerd.service')
    host.service_restart('containerd.service')

    if _check_containerd():
        status_set('active', 'Container runtime available.')
        set_state('containerd.ready')

    else:
        if not is_state('containerd.installed'):
            remove_state('containerd.ready')
        else:
            status_set('blocked', 'Container runtime not available.')

@when('containerd.ready')
@when_any('config.changed.http_proxy', 'config.changed.https_proxy',
          'config.changed.no_proxy')
@when_not('endpoint.containerd.departed')
def proxy_changed():
    """
    Apply new proxy settings.

    :return: None
    """
    # Create "dumb" context based on Config
    # to avoid triggering config.changed.
    context = dict(config())
    service_file = 'proxy.conf'
    service_directory = '/etc/systemd/system/containerd.service.d'
    service_path = os.path.join(service_directory, service_file)

    if context.get('http_proxy') or \
            context.get('https_proxy') or context.get('no_proxy'):

        os.makedirs(service_directory, exist_ok=True)

        render(
            service_file,
            service_path,
            context
        )

    else:
        try:
            os.remove(service_path)
        except FileNotFoundError:
            return  # We don't need to restart the daemon.

    check_call(['systemctl', 'daemon-reload'])
    log('Restarting containerd.service')
    host.service_restart('containerd.service')


@when('containerd.ready')
@when('endpoint.containerd.joined')
@when_not('endpoint.containerd.departed')
def publish_config():
    """
    Pass configuration to principal
    charm.

    :return: None
    """
    endpoint = endpoint_from_flag('endpoint.containerd.joined')
    endpoint.set_config(
        socket='unix:///var/run/containerd/containerd.sock',
        runtime='remote',  # TODO handle in k8s worker.
        nvidia_enabled=is_state('containerd.nvidia.ready')
    )


@when('endpoint.docker-registry.ready')
@when_not('containerd.registry.configured')
def configure_registry():
    """
    Add docker registry config when present.

    :return: None
    """
    registry = endpoint_from_flag('endpoint.docker-registry.ready')

    docker_registry = {
        'url': registry.registry_netloc
    }

    # Handle auth data.
    if registry.has_auth_basic():
        docker_registry['username'] = registry.basic_user,
        docker_registry['password'] = registry.basic_password

    # Handle TLS data.
    if registry.has_tls():
        # Ensure the CA that signed our registry cert is trusted.
        install_ca_cert(registry.tls_ca, name='juju-docker-registry')

        docker_registry['ca'] = str(ca_crt_path)
        docker_registry['key'] = str(server_key_path)
        docker_registry['cert'] = str(server_crt_path)

    DB.set('registry', docker_registry)

    config_changed()
    set_state('containerd.registry.configured')


@when('endpoint.docker-registry.changed',
      'containerd.registry.configured')
def reconfigure_registry():
    """
    Signal to update the registry config when something changes.

    :return: None
    """
    remove_state('containerd.registry.configured')


@when('containerd.registry.configured')
@when_not('endpoint.docker-registry.joined')
def remove_registry():
    """
    Remove registry config when the registry is no longer present.

    :return: None
    """
    docker_registry = DB.get('registry', None)

    if docker_registry:
        # Remove from DB.
        DB.unset('registry')
        DB.flush()

        # Remove auth-related data.
        log('Disabling auth for docker registry: {}.'.format(
            docker_registry['url']))

    config_changed()
    remove_state('containerd.registry.configured')<|MERGE_RESOLUTION|>--- conflicted
+++ resolved
@@ -3,11 +3,20 @@
 import requests
 import traceback
 
-from subprocess import check_call, check_output, CalledProcessError
+from subprocess import (
+    check_call,
+    check_output,
+    CalledProcessError
+)
 
 from charms.reactive import endpoint_from_flag
 from charms.reactive import (
-    when, when_not, when_any, set_state, is_state, remove_state
+    when,
+    when_not,
+    when_any,
+    set_state,
+    is_state,
+    remove_state
 )
 
 from charms.layer.container_runtime_common import (
@@ -20,14 +29,20 @@
 from charmhelpers.core import unitdata
 from charmhelpers.core.templating import render
 from charmhelpers.core.host import install_ca_cert
-from charmhelpers.core.hookenv import status_set, config, log
+from charmhelpers.core.hookenv import (
+    log, 
+    config,
+    status_set
+)
 
 from charmhelpers.core.kernel import modprobe
-<<<<<<< HEAD
 from charmhelpers.core.templating import render
-from charmhelpers.fetch import apt_install, apt_update, import_key
-from charmhelpers.core.hookenv import status_set, config, log, resource_get
-=======
+from charmhelpers.core.hookenv import (
+    log,
+    config,
+    status_set,
+    resource_get
+)
 
 from charmhelpers.fetch import (
     apt_install,
@@ -36,7 +51,6 @@
     apt_autoremove,
     import_key
 )
->>>>>>> 9d8565c4
 
 
 DB = unitdata.kv()
@@ -58,6 +72,7 @@
         return False
 
     return True
+
 
 def merge_custom_registries(custom_registries):
     """
@@ -95,6 +110,7 @@
             return
     set_state('containerd.br_netfilter.enabled')
 
+
 @when_not('kata.installed')
 def install_kata():
     """
@@ -141,7 +157,6 @@
 
     set_state('kata.installed')
 
-<<<<<<< HEAD
 
 @when('kata.installed')
 @when('apt.installed.containerd')
@@ -160,7 +175,7 @@
     if not archive or os.path.getsize(archive) == 0:
         status_set('maintenance', 'Installing containerd via apt')
         apt_update()
-        apt_install(['containerd'])
+        apt_install('containerd', fatal=True)
 
     else:
         status_set('maintenance', 'Installing containerd via resource')
@@ -178,24 +193,6 @@
         config_changed()
     else:
         status_set('blocked', 'Container runtime not available.')
-=======
-@when_not('containerd.ready',
-          'containerd.installed',
-          'endpoint.containerd.departed')
-def install_containerd():
-    """
-    Install containerd and then create
-    initial configuration.
-
-    :return: None
-    """
-    status_set('maintenance', 'Installing containerd via apt')
-    apt_update()
-    apt_install('containerd', fatal=True)
-
-    set_state('containerd.installed')
-    config_changed()
->>>>>>> 9d8565c4
 
 
 @when_not('containerd.nvidia.ready')
@@ -376,6 +373,7 @@
         else:
             status_set('blocked', 'Container runtime not available.')
 
+
 @when('containerd.ready')
 @when_any('config.changed.http_proxy', 'config.changed.https_proxy',
           'config.changed.no_proxy')
