--- conflicted
+++ resolved
@@ -111,13 +111,9 @@
 
     :return: None
     """
-<<<<<<< HEAD
-    if is_state('containerd.nvidia.invalid-option'):
-=======
     if is_state('upgrade.series.in-progress'):
         status.blocked('Series upgrade in progress')
     elif is_state('containerd.nvidia.invalid-option'):
->>>>>>> ee62d1fb
         status.blocked(
             '{} is an invalid option for gpu_driver'.format(
                 config().get('gpu_driver')
@@ -156,8 +152,6 @@
                     f.write(file_contents)
 
 
-<<<<<<< HEAD
-=======
 def populate_host_for_custom_registries(custom_registries):
     """Populate host field from url if missing for custom registries.
 
@@ -178,7 +172,6 @@
     return custom_registries
 
 
->>>>>>> ee62d1fb
 def merge_custom_registries(config_directory, custom_registries):
     """
     Merge custom registries and Docker registries from relation.
@@ -189,11 +182,8 @@
     """
     registries = []
     registries += json.loads(custom_registries)
-<<<<<<< HEAD
-=======
     # json string already converted to python list here
     registries = populate_host_for_custom_registries(registries)
->>>>>>> ee62d1fb
     update_custom_tls_config(config_directory, registries)
 
     docker_registry = DB.get('registry', None)
