import os
import json
import requests
import traceback

from subprocess import check_call, check_output, CalledProcessError

from charms.apt import purge

from charms.reactive import endpoint_from_flag
from charms.reactive import (
    when, when_not, when_any, set_state, is_state, remove_state
)

from charms.layer.container_runtime_common import (
    ca_crt_path,
    server_crt_path,
    server_key_path
)

from charmhelpers.core import host
<<<<<<< HEAD
=======
from charmhelpers.core import unitdata
from charmhelpers.core.templating import render
from charmhelpers.core.host import install_ca_cert
from charmhelpers.core.hookenv import status_set, config, log

>>>>>>> 582c42b9
from charmhelpers.core.kernel import modprobe
from charmhelpers.core.templating import render
from charmhelpers.fetch import apt_install, apt_update, import_key
from charmhelpers.core.hookenv import status_set, config, log, resource_get


DB = unitdata.kv()


def _check_containerd():
    """
    Check that containerd is running.

    :return: Boolean
    """
    try:
        check_call([
            'ctr',
            'c',
            'ls'
        ])
    except (FileNotFoundError, CalledProcessError):
        return False

    return True


<<<<<<< HEAD
@when_not('kata.installed')
def install_kata():
    """
    Install the Kata container runtime.

    :returns: None
    """
    dist = host.lsb_release()
    release = '{}_{}'.format(
        dist['DISTRIB_ID'],
        dist['DISTRIB_RELEASE']
    )

    arch = check_output(['arch']).decode().strip()

    archive = resource_get('kata-archive')

    if not archive or os.path.getsize(archive) == 0:
        status_set('maintenance', 'Installing Kata via apt')
        gpg_key = requests.get(
            'http://download.opensuse.org/repositories/home:/katacontainers:/'
            'releases:/{}:/master/x{}/Release.key'.format(arch, release)).text
        import_key(gpg_key)

        with open('/etc/apt/sources.list.d/kata-containers.list', 'w') as f:
            f.write(
                'deb http://download.opensuse.org/repositories/home:/'
                'katacontainers:/releases:/{}:/master/x{}/ /'
                .format(arch, release)
            )

        apt_update()
        apt_install(['kata-runtime', 'kata-proxy', 'kata-shim'])

    else:
        status_set('maintenance', 'Installing Kata via resource')
        unpack = '/tmp/kata-debs'

        if not os.path.isdir(unpack):
            os.makedirs(unpack, exist_ok=True)

        check_call(['tar', '-xvf', archive, '-C', unpack])
        check_call('apt-get install -y {}/*.deb'.format(unpack), shell=True)

    set_state('kata.installed')


@when('kata.installed')
=======
def merge_custom_registries(custom_registries):
    """
    Merge custom registries and Docker
    registries from relation.

    :return: List Dictionary merged registries
    """
    registries = []
    registries += json.loads(custom_registries)

    docker_registry = DB.get('registry', None)
    if docker_registry:
        registries.append(docker_registry)

    return registries


@when_not('containerd.br_netfilter.enabled')
def enable_br_netfilter_module():
    """
    Enable br_netfilter to work around
    https://github.com/kubernetes/kubernetes/issues/21613

    :return: None
    """
    try:
        modprobe('br_netfilter', persist=True)
    except Exception:
        log(traceback.format_exc())
        if host.is_container():
            log('LXD detected, ignoring failure to load br_netfilter')
        else:
            log('LXD not detected, will retry loading br_netfilter')
            return
    set_state('containerd.br_netfilter.enabled')


@when('apt.installed.containerd')
>>>>>>> 582c42b9
@when_not('containerd.ready')
@when_not('containerd.installed')
def install_containerd():
    """
    Check to see if there's an archive
    attached.  If so, unpack and install.
    If not, install via apt.

    :return: None
    """
    archive = resource_get('containerd-archive')

    if not archive or os.path.getsize(archive) == 0:
        status_set('maintenance', 'Installing containerd via apt')
        apt_update()
        apt_install(['containerd'])

    else:
        status_set('maintenance', 'Installing containerd via resource')
        unpack = '/tmp/containerd-debs'

        if not os.path.isdir(unpack):
            os.makedirs(unpack, exist_ok=True)

        check_call(['tar', '-xvf', archive, '-C', unpack])
        check_call('apt-get install -y {}/*.deb'.format(unpack), shell=True)

    if _check_containerd():
        status_set('active', 'Container runtime available.')
        set_state('containerd.installed')
        config_changed()
    else:
        status_set('blocked', 'Container runtime not available.')


@when_not('containerd.nvidia.ready')
@when_not('containerd.nvidia.available')
def check_for_gpu():
    """
    Check if an Nvidia GPU
    exists.
    """
    valid_options = [
        'auto',
        'none',
        'nvidia'
    ]

    driver_config = config().get('gpu_driver')
    if driver_config not in valid_options:
        status_set(
            'blocked',
            '{} is an invalid option for gpu_driver'.format(
                driver_config
            )
        )
        return

    out = check_output(['lspci', '-nnk']).rstrip().decode('utf-8').lower()

    if driver_config != 'none':
        if (out.count('nvidia') > 0 and driver_config == 'auto') \
                or (driver_config == 'nvidia'):
            set_state('containerd.nvidia.available')


@when('containerd.nvidia.available')
@when_not('containerd.nvidia.ready')
def configure_nvidia():
    status_set('maintenance', 'Installing Nvidia drivers.')

    dist = host.lsb_release()
    release = '{}{}'.format(
        dist['DISTRIB_ID'].lower(),
        dist['DISTRIB_RELEASE']
    )

    ncr_gpg_key = requests.get(
        'https://nvidia.github.io/nvidia-container-runtime/gpgkey').text
    import_key(ncr_gpg_key)
    with open(
        '/etc/apt/sources.list.d/nvidia-container-runtime.list', 'w'
    ) as f:
        f.write(
            'deb '
            'https://nvidia.github.io/libnvidia-container/{}/$(ARCH) /\n'
            .format(release)
        )
        f.write(
            'deb '
            'https://nvidia.github.io/nvidia-container-runtime/{}/$(ARCH) /\n'
            .format(release)
        )

    cuda_gpg_key = requests.get(
        'https://developer.download.nvidia.com/'
        'compute/cuda/repos/{}/x86_64/7fa2af80.pub'
        .format(release.replace('.', ''))
    ).text
    import_key(cuda_gpg_key)
    with open('/etc/apt/sources.list.d/cuda.list', 'w') as f:
        f.write(
            'deb '
            'http://developer.download.nvidia.com/'
            'compute/cuda/repos/{}/x86_64 /\n'
            .format(release.replace('.', ''))
        )

    apt_update()

    apt_install([
        'cuda-drivers',
        'nvidia-container-runtime',
    ], fatal=True)

    set_state('containerd.nvidia.ready')


@when('endpoint.containerd.departed')
def purge_containerd():
    """
    Purge Containerd from the
    cluster.

    :return: None
    """
    purge('containerd')


@when('config.changed.gpu_driver')
def gpu_config_changed():
    """
    Remove the GPU states when the config
    is changed.

    :return: None
    """
    remove_state('containerd.nvidia.ready')
    remove_state('containerd.nvidia.available')


@when('config.changed')
def config_changed():
    """
    Render the config template
    and restart the service.

    :return: None
    """
    # Create "dumb" context based on Config
    # to avoid triggering config.changed.
    context = dict(config())
    config_file = 'config.toml'
    config_directory = '/etc/containerd'

    context['custom_registries'] = \
        merge_custom_registries(context['custom_registries'])

    if is_state('containerd.nvidia.available') \
            and context.get('runtime') == 'auto':
        context['runtime'] = 'nvidia-container-runtime'
    else:
        context['runtime'] = 'runc'

    if not os.path.isdir(config_directory):
        os.mkdir(config_directory)

    render(
        config_file,
        os.path.join(config_directory, config_file),
        context
    )

    log('Restarting containerd.service')
    host.service_restart('containerd.service')

    if _check_containerd():
        status_set('active', 'Container runtime available.')
        set_state('containerd.ready')

    else:
        if not is_state('containerd.installed'):
            remove_state('containerd.ready')
        else:
            status_set('blocked', 'Container runtime not available.')


@when_any('config.changed.http_proxy', 'config.changed.https_proxy',
          'config.changed.no_proxy')
@when('containerd.ready')
def proxy_changed():
    """
    Apply new proxy settings.

    :return: None
    """
    # Create "dumb" context based on Config
    # to avoid triggering config.changed.
    context = dict(config())
    service_file = 'proxy.conf'
    service_directory = '/etc/systemd/system/containerd.service.d'
    service_path = os.path.join(service_directory, service_file)

    if context.get('http_proxy') or \
            context.get('https_proxy') or context.get('no_proxy'):

        os.makedirs(service_directory, exist_ok=True)

        render(
            service_file,
            service_path,
            context
        )

    else:
        try:
            os.remove(service_path)
        except FileNotFoundError:
            return  # We don't need to restart the daemon.

    check_call(['systemctl', 'daemon-reload'])
    log('Restarting containerd.service')
    host.service_restart('containerd.service')


@when('containerd.ready')
@when('endpoint.containerd.joined')
def publish_config():
    """
    Pass configuration to principal
    charm.

    :return: None
    """
    endpoint = endpoint_from_flag('endpoint.containerd.joined')
    endpoint.set_config(
        socket='unix:///var/run/containerd/containerd.sock',
        runtime='remote',  # TODO handle in k8s worker.
        nvidia_enabled=is_state('containerd.nvidia.ready')
    )


@when('endpoint.docker-registry.ready')
@when_not('containerd.registry.configured')
def configure_registry():
    """
    Add docker registry config when present.

    :return: None
    """
    registry = endpoint_from_flag('endpoint.docker-registry.ready')

    docker_registry = {
        'url': registry.registry_netloc
    }

    # Handle auth data.
    if registry.has_auth_basic():
        docker_registry['username'] = registry.basic_user,
        docker_registry['password'] = registry.basic_password

    # Handle TLS data.
    if registry.has_tls():
        # Ensure the CA that signed our registry cert is trusted.
        install_ca_cert(registry.tls_ca, name='juju-docker-registry')

        docker_registry['ca'] = str(ca_crt_path)
        docker_registry['key'] = str(server_key_path)
        docker_registry['cert'] = str(server_crt_path)

    DB.set('registry', docker_registry)

    config_changed()
    set_state('containerd.registry.configured')


@when('endpoint.docker-registry.changed',
      'containerd.registry.configured')
def reconfigure_registry():
    """
    Signal to update the registry config when something changes.

    :return: None
    """
    remove_state('containerd.registry.configured')


@when('containerd.registry.configured')
@when_not('endpoint.docker-registry.joined')
def remove_registry():
    """
    Remove registry config when the registry is no longer present.

    :return: None
    """
    docker_registry = DB.get('registry', None)

    if docker_registry:
        # Remove from DB.
        DB.unset('registry')
        DB.flush()

        # Remove auth-related data.
        log('Disabling auth for docker registry: {}.'.format(
            docker_registry['url']))

    config_changed()
    remove_state('containerd.registry.configured')<|MERGE_RESOLUTION|>--- conflicted
+++ resolved
@@ -19,14 +19,11 @@
 )
 
 from charmhelpers.core import host
-<<<<<<< HEAD
-=======
 from charmhelpers.core import unitdata
 from charmhelpers.core.templating import render
 from charmhelpers.core.host import install_ca_cert
 from charmhelpers.core.hookenv import status_set, config, log
 
->>>>>>> 582c42b9
 from charmhelpers.core.kernel import modprobe
 from charmhelpers.core.templating import render
 from charmhelpers.fetch import apt_install, apt_update, import_key
@@ -53,57 +50,6 @@
 
     return True
 
-
-<<<<<<< HEAD
-@when_not('kata.installed')
-def install_kata():
-    """
-    Install the Kata container runtime.
-
-    :returns: None
-    """
-    dist = host.lsb_release()
-    release = '{}_{}'.format(
-        dist['DISTRIB_ID'],
-        dist['DISTRIB_RELEASE']
-    )
-
-    arch = check_output(['arch']).decode().strip()
-
-    archive = resource_get('kata-archive')
-
-    if not archive or os.path.getsize(archive) == 0:
-        status_set('maintenance', 'Installing Kata via apt')
-        gpg_key = requests.get(
-            'http://download.opensuse.org/repositories/home:/katacontainers:/'
-            'releases:/{}:/master/x{}/Release.key'.format(arch, release)).text
-        import_key(gpg_key)
-
-        with open('/etc/apt/sources.list.d/kata-containers.list', 'w') as f:
-            f.write(
-                'deb http://download.opensuse.org/repositories/home:/'
-                'katacontainers:/releases:/{}:/master/x{}/ /'
-                .format(arch, release)
-            )
-
-        apt_update()
-        apt_install(['kata-runtime', 'kata-proxy', 'kata-shim'])
-
-    else:
-        status_set('maintenance', 'Installing Kata via resource')
-        unpack = '/tmp/kata-debs'
-
-        if not os.path.isdir(unpack):
-            os.makedirs(unpack, exist_ok=True)
-
-        check_call(['tar', '-xvf', archive, '-C', unpack])
-        check_call('apt-get install -y {}/*.deb'.format(unpack), shell=True)
-
-    set_state('kata.installed')
-
-
-@when('kata.installed')
-=======
 def merge_custom_registries(custom_registries):
     """
     Merge custom registries and Docker
@@ -140,9 +86,55 @@
             return
     set_state('containerd.br_netfilter.enabled')
 
-
+@when_not('kata.installed')
+def install_kata():
+    """
+    Install the Kata container runtime.
+
+    :returns: None
+    """
+    dist = host.lsb_release()
+    release = '{}_{}'.format(
+        dist['DISTRIB_ID'],
+        dist['DISTRIB_RELEASE']
+    )
+
+    arch = check_output(['arch']).decode().strip()
+
+    archive = resource_get('kata-archive')
+
+    if not archive or os.path.getsize(archive) == 0:
+        status_set('maintenance', 'Installing Kata via apt')
+        gpg_key = requests.get(
+            'http://download.opensuse.org/repositories/home:/katacontainers:/'
+            'releases:/{}:/master/x{}/Release.key'.format(arch, release)).text
+        import_key(gpg_key)
+
+        with open('/etc/apt/sources.list.d/kata-containers.list', 'w') as f:
+            f.write(
+                'deb http://download.opensuse.org/repositories/home:/'
+                'katacontainers:/releases:/{}:/master/x{}/ /'
+                .format(arch, release)
+            )
+
+        apt_update()
+        apt_install(['kata-runtime', 'kata-proxy', 'kata-shim'])
+
+    else:
+        status_set('maintenance', 'Installing Kata via resource')
+        unpack = '/tmp/kata-debs'
+
+        if not os.path.isdir(unpack):
+            os.makedirs(unpack, exist_ok=True)
+
+        check_call(['tar', '-xvf', archive, '-C', unpack])
+        check_call('apt-get install -y {}/*.deb'.format(unpack), shell=True)
+
+    set_state('kata.installed')
+
+
+@when('kata.installed')
 @when('apt.installed.containerd')
->>>>>>> 582c42b9
 @when_not('containerd.ready')
 @when_not('containerd.installed')
 def install_containerd():
