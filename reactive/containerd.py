--- conflicted
+++ resolved
@@ -13,16 +13,10 @@
 )
 
 from charmhelpers.core import host
+from charmhelpers.core.kernel import modprobe
 from charmhelpers.core.templating import render
-<<<<<<< HEAD
+from charmhelpers.fetch import apt_install, apt_update, import_key
 from charmhelpers.core.hookenv import status_set, config, log, resource_get
-=======
-from charmhelpers.core.hookenv import status_set, config, log
-
-from charmhelpers.core.kernel import modprobe
-
->>>>>>> 0c38d444
-from charmhelpers.fetch import apt_install, apt_update, import_key
 
 
 def _check_containerd():
