--- conflicted
+++ resolved
@@ -562,28 +562,13 @@
         context["untrusted_binary"] = os.path.basename(untrusted["binary_path"])
 
     else:
-<<<<<<< HEAD
-        context['untrusted'] = False
-
-    if context.get('runtime') == 'auto':
-        if is_state('containerd.nvidia.available'):
-            context['runtime'] = 'nvidia-container-runtime'
+        context["untrusted"] = False
+
+    if context.get("runtime") == "auto":
+        if is_state("containerd.nvidia.available"):
+            context["runtime"] = "nvidia-container-runtime"
         else:
-            context['runtime'] = 'runc'
-
-    render(
-        template_config,
-        os.path.join(CONFIG_DIRECTORY, CONFIG_FILE),
-        context
-    )
-=======
-        context["untrusted"] = False
-
-    if is_state("containerd.nvidia.available") and context.get("runtime") == "auto":
-        context["runtime"] = "nvidia-container-runtime"
-    if not is_state("containerd.nvidia.available") and context.get("runtime") == "auto":
-        context["runtime"] = "runc"
->>>>>>> f3292067
+            context["runtime"] = "runc"
 
     render(template_config, os.path.join(CONFIG_DIRECTORY, CONFIG_FILE), context)
 
